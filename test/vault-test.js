<<<<<<< HEAD
var assert    = require('assert'),
  RippleTxt   = require('../src/js/ripple/rippletxt').RippleTxt,
  AuthInfo    = require('../src/js/ripple/authinfo').AuthInfo,
  VaultClient = require('../src/js/ripple/vaultclient').VaultClient,
  Blob        = require('../src/js/ripple/blob').BlobClient.Blob,
  UInt256     = require('../src/js/ripple/uint256').UInt256;
=======
var assert      = require('assert');
var RippleTxt   = require('../src/js/ripple/rippletxt').RippleTxt;
var AuthInfo    = require('../src/js/ripple/authinfo').AuthInfo;
var VaultClient = require('../src/js/ripple/vaultclient').VaultClient;
var Blob        = require('../src/js/ripple/blob').Blob;
var UInt256     = require('../src/js/ripple/uint256').UInt256;
>>>>>>> 644ca2b4

var exampleData = {
  id: 'ef203d3e76552c0592384f909e6f61f1d1f02f61f07643ce015d8b0c9710dd2f',
  crypt: 'f0cc91a7c1091682c245cd8e13c246cc150b2cf98b17dd6ef092019c99dc9d82',
  unlock: '3e15fe3218a9c664835a6f585582e14480112110ddbe50e5028d05fc5bd9b5f4',
  blobURL: 'https://id.staging.ripple.com',
  username: 'exampleUser',
  password: 'pass word',
  domain: 'staging.ripple.com',
  encrypted_secret: 'APYqtqvjJk/J324rx2BGGzUiQ3mtmMMhMsbrUmgxb00W2aFVQzCC2mqd58Z17gzeUUcjtjAm'
};

var rippleTxtRes = {
  address: [ 'r3kmLJN5D28dHuH8vZNUZpMC43pEHpaocV' ],
  validation_public_key: [ 'n9KPnVLn7ewVzHvn218DcEYsnWLzKerTDwhpofhk4Ym1RUq4TeGw' ],
  domain: [ 'ripple.com' ],
  ips: [
    '23.21.167.100 51235',
    '23.23.201.55 51235',
    '107.21.116.214 51235'
  ],
  validators: [
    'n9KPnVLn7ewVzHvn218DcEYsnWLzKerTDwhpofhk4Ym1RUq4TeGw',
    'n9LFzWuhKNvXStHAuemfRKFVECLApowncMAM5chSCL9R5ECHGN4V',
    'n94rSdgTyBNGvYg8pZXGuNt59Y5bGAZGxbxyvjDaqD9ceRAgD85P',
    'redstem.com'
  ],
  authinfo_url: [
    'https://id.staging.ripple.com/v1/authinfo'
  ]
};

var authInfoRes = {
  body: {
    version: 3,
    blobvault: 'https://id.staging.ripple.com',
    pakdf: {
      modulus: 'c7f1bc1dfb1be82d244aef01228c1409c1988943ca9e21431f1669b4aa3864c9f37f3d51b2b4ba1ab9e80f59d267fda1521e88b05117993175e004543c6e3611242f24432ce8efa3b81f0ff660b4f91c5d52f2511a6f38181a7bf9abeef72db056508bbb4eeb5f65f161dd2d5b439655d2ae7081fcc62fdcb281520911d96700c85cdaf12e7d1f15b55ade867240722425198d4ce39019550c4c8a921fc231d3e94297688c2d77cd68ee8fdeda38b7f9a274701fef23b4eaa6c1a9c15b2d77f37634930386fc20ec291be95aed9956801e1c76601b09c413ad915ff03bfdc0b6b233686ae59e8caf11750b509ab4e57ee09202239baee3d6e392d1640185e1cd',
      alpha: '7283d19e784f48a96062271a5fa6e2c3addf14e6ezf78a4bb61364856d580f13552008d7b9e3b60ebd9555e9f6c7778ec69f976757d206134e54d61ba9d588a7e37a77cf48060522478352d76db000366ef669a1b1ca93c5e3e05bc344afa1e8ccb15d3343da94180dccf590c2c32408c3f3f176c8885e95d988f1565ee9b80c12f72503ab49917792f907bbb9037487b0afed967fefc9ab090164597fcd391c43fab33029b38e66ff4af96cbf6d90a01b891f856ddd3d94e9c9b307fe01e1353a8c30edd5a94a0ebba5fe7161569000ad3b0d3568872d52b6fbdfce987a687e4b346ea702e8986b03b6b1b85536c813e46052a31ed64ec490d3ba38029544aa',
      url: 'https://auth1.ripple.com/api/sign',
      exponent: '010001',
      host: 'auth1.ripple.com'
    },
    exists: true,
    username: 'exampleUser',
    address: 'raVUps4RghLYkVBcpMaRbVKRTTzhesPXd',
    emailVerified: true,
    reserved: false
  },
};

//must be set for self signed certs
process.env.NODE_TLS_REJECT_UNAUTHORIZED = '0';

<<<<<<< HEAD
describe('Ripple Txt', function () {
  it('should get the context of a ripple.txt file from a given domain', function (done){
    var rt = new RippleTxt();
    rt.get(exampleData.domain, function (err, resp){
      assert.ifError(err);
      assert.equal(typeof resp, 'object');
=======
describe('Ripple Txt', function() {
  it('should get the content of a ripple.txt file from a given domain', function(done) {
    var rt = new RippleTxt();

    var requestedUrls = [ ];

    var testUrls = RippleTxt.urlTemplates.map(function(template) {
      return template.replace('{{domain}}', 'localhost');
    });

    rt.request = function(url, callback) {
      requestedUrls.push(url);
      callback(new Error());
    };

    rt.get('localhost', function(err, resp) {
      assert(err instanceof Error);
      assert.strictEqual(resp, void(0));
      assert.deepEqual(requestedUrls, testUrls);
>>>>>>> 644ca2b4
      done();
    });
  });
});

<<<<<<< HEAD

describe('AuthInfo', function () {
  var auth = new AuthInfo();
  
  it ('should get authinfo given a domain and username', function (done){
    auth.get(exampleData.domain, exampleData.user, function (err, resp){
=======
describe('AuthInfo', function() {
  it('should get auth info', function(done) {
    var auth = new AuthInfo();

    auth._getRippleTxt = function(domain, callback) {
      assert.strictEqual(domain, 'staging.ripple.com');
      callback(null, rippleTxtRes);
    };

    auth._getUser = function(url, callback) {
      assert.strictEqual(url, 'https://id.staging.ripple.com/v1/authinfo?domain=staging.ripple.com&username=exampleUser');
      callback(null, authInfoRes);
    };

    auth.get(exampleData.domain, exampleData.username, function(err, resp) {
>>>>>>> 644ca2b4
      assert.ifError(err);
      Object.keys(authInfoRes.body).forEach(function(prop) {
        assert(resp.hasOwnProperty(prop));
      });
      done();
    });
  });
});

describe('VaultClient', function () {
  var client = new VaultClient(exampleData.domain);
<<<<<<< HEAD
  
  describe('#initialization', function () {
    it('should be initialized with a domain', function () {
=======

  describe('initialization', function() {
    it('should be initialized with a domain', function() {
>>>>>>> 644ca2b4
      var client = new VaultClient({ domain: exampleData.domain });
      assert.strictEqual(client.domain, exampleData.domain);
    });

    it('should default to ripple.com without a domain', function () {
      var client = new VaultClient();
      assert.strictEqual(client.domain, 'ripple.com');
    });
  });
<<<<<<< HEAD
  
  describe('#exists', function () {
    it('should determine if a username exists on the domain', function (done) {
=======

  describe('#exists', function() {
    it('should determine if a username exists on the domain', function(done) {
>>>>>>> 644ca2b4
      this.timeout(10000);
      client.exists(exampleData.username, function(err, resp) {
        assert.ifError(err);
        assert.strictEqual(typeof resp, 'boolean');
        done();
      });
    });
  });
<<<<<<< HEAD
  
  describe('#login', function () {
    it('with username and password should retrive the blob, crypt key, and id', function (done) {
      this.timeout(10000);
      client.login(exampleData.username, exampleData.password, function (err, resp) {
        
=======

  describe('#login', function() {
    it('with username and password should retrive the blob, crypt key, and id', function(done) {
      this.timeout(10000);
      client.login(exampleData.username, exampleData.password, function(err, resp) {
>>>>>>> 644ca2b4
        assert.ifError(err);
        assert.equal(typeof resp, 'object');
        assert(resp.blob instanceof Blob);
        assert.equal(typeof resp.blob.id, 'string');
        assert(UInt256.from_json(resp.blob.id).is_valid(), true);
        assert.equal(typeof resp.blob.key, 'string');
        assert(UInt256.from_json(resp.blob.key).is_valid(), true);
        assert.equal(typeof resp.username, 'string');
        assert.equal(typeof resp.verified, 'boolean');
        done();
      });
    });
  });
<<<<<<< HEAD
  
  
  describe('#relogin', function () {
    it('should retrieve the decrypted blob with blob vault url, id, and crypt key', function (done) {
=======


  describe('#relogin', function() {
    it('should retrieve the decrypted blob with blob vault url, id, and crypt key', function(done) {
>>>>>>> 644ca2b4
      this.timeout(10000);
      client.relogin(exampleData.blobURL, exampleData.id, exampleData.crypt, function(err, resp) {
        assert.ifError(err);
        assert.equal(typeof resp, 'object');
        assert(resp.blob instanceof Blob);
        done();
      });
    });
  });

  describe('#unlock', function() {
    it('should access the wallet secret using encryption secret, username and password', function (done) {
      this.timeout(10000);
<<<<<<< HEAD
      client.unlock(exampleData.username, exampleData.password, exampleData.encrypted_secret, function (err, resp) {
        
=======
      client.unlock(exampleData.username, exampleData.password, exampleData.encrypted_secret, function(err, resp) {
>>>>>>> 644ca2b4
        assert.ifError(err);
        assert.equal(typeof resp, 'object');
        assert.equal(typeof resp.keys, 'object');
        assert.equal(typeof resp.keys.unlock, 'string');
        assert(UInt256.from_json(resp.keys.unlock).is_valid(), true);
        done();
      });
    });
  });

  describe('#loginAndUnlock', function () {
    it('should get the decrypted blob and decrypted secret given name and password', function (done) {
      this.timeout(10000);
<<<<<<< HEAD
      client.loginAndUnlock(exampleData.username, exampleData.password, function (err, resp) {

=======
      client.loginAndUnlock(exampleData.username, exampleData.password, function(err, resp) {
>>>>>>> 644ca2b4
        assert.ifError(err);
        assert.equal(typeof resp, 'object');
        assert(resp.blob instanceof Blob);
        assert.equal(typeof resp.blob.id, 'string');
        assert(UInt256.from_json(resp.blob.id).is_valid(), true);
        assert.equal(typeof resp.blob.key, 'string');
        assert(UInt256.from_json(resp.blob.key).is_valid(), true);
        assert.equal(typeof resp.unlock, 'string');
        assert(UInt256.from_json(resp.unlock).is_valid(), true);
        assert.equal(typeof resp.secret, 'string');
        assert.equal(typeof resp.username, 'string');
        assert.equal(typeof resp.verified, 'boolean');
        done();
      });
    });
  });
});


describe('Blob', function () {
  var vaultClient;

  vaultClient = new VaultClient({ domain: exampleData.domain });
<<<<<<< HEAD
  vaultClient.login(exampleData.username, exampleData.password, function (err,resp){
    assert.ifError(err);
    var blob = resp.blob;


    describe('#set', function () {
      it('should set a new property in the blob', function (done) {
        this.timeout(10000);
  
        blob.extend("/testObject", {
          foo    : [],
=======

  vaultClient.login(exampleData.username, exampleData.password, function(err,resp) {
    assert.ifError(err);
    var blob = resp.blob;
    describe('#set', function() {
      it('should set a new property in the blob', function(done) {
        this.timeout(10000)
        blob.extend('/testObject', {
          foo: [],
>>>>>>> 644ca2b4
        }, function(err, resp){
          assert.ifError(err);
          assert.equal(resp.result, 'success');
          done();
        });
      });
<<<<<<< HEAD
    }); 
    
    describe('#extend', function () {
      it('should extend an object in the blob', function (done) {
        this.timeout(10000);
  
        blob.extend("/testObject", {
          foobar : "baz",
=======
    });

    describe('#extend', function() {
      it('should extend an object in the blob', function(done) {
        this.timeout(10000)
        blob.extend('/testObject', {
          foobar: 'baz',
>>>>>>> 644ca2b4
        }, function(err, resp){
          assert.ifError(err);
          assert.equal(resp.result, 'success');
          done();
        });
      });
    });

<<<<<<< HEAD
    describe('#unset', function () {
      it('should remove a property from the blob', function (done) {
        this.timeout(10000);
  
        blob.unset("/testObject", function(err, resp){
=======
    describe('#unset', function() {
      it('should remove a property from the blob', function(done) {
        this.timeout(10000)
        blob.unset('/testObject', function(err, resp){
>>>>>>> 644ca2b4
          assert.ifError(err);
          assert.equal(resp.result, 'success');
          done();
        });
      });
<<<<<<< HEAD
    }); 
        
    describe('#unshift', function () {
      it('should prepend an item to an array in the blob', function (done) {
        this.timeout(10000);
  
        blob.unshift("/testArray", {
          name    : "bob",
          address : "1234"
=======
    });

    describe('#unshift', function() {
      it('should prepend an item to an array in the blob', function(done) {
        this.timeout(10000)
        blob.unshift('/testArray', {
          name: 'bob',
          address: '1234'
>>>>>>> 644ca2b4
        }, function(err, resp){
          assert.ifError(err);
          assert.equal(resp.result, 'success');
          done();
        });
      });
    });
<<<<<<< HEAD
    
    describe('#filter', function () {
      it('should find a specific entity in an array and apply subcommands to it', function(done) {
        this.timeout(10000);
  
        blob.filter('/testArray', 'name', 'bob', 'extend', '', {description:"Alice"}, function(err, resp){
=======

    describe('#filter', function() {
      it('should find a specific entity in an array and apply subcommands to it', function(done) {
        this.timeout(10000)

        blob.filter('/testArray', 'name', 'bob', 'extend', '', {description:'Alice'}, function(err, resp){
>>>>>>> 644ca2b4
          assert.ifError(err);
          assert.equal(resp.result, 'success');
          done();
        });
      });
    });

<<<<<<< HEAD
    describe('#consolidate', function () {
      it('should consolidate and save changes to the blob', function (done) {
        this.timeout(10000);
        
=======
    describe('#consolidate', function() {
      it('should consolidate and save changes to the blob', function(done) {
        this.timeout(10000)
>>>>>>> 644ca2b4
        blob.unset('/testArray', function(err, resp){
          assert.ifError(err);
          assert.equal(resp.result, 'success');
          blob.consolidate(function(err, resp){
            assert.ifError(err);
            assert.equal(resp.result, 'success');
            done();
          });
        });
      });
    });
<<<<<<< HEAD
    
    
    /********* Identity tests ***********/
    describe('#identity_set', function () {
      it('should set an identity property', function (done) {
        this.timeout(10000);
        
        blob.identity.set('address', exampleData.unlock, {city:"San Francisco", region:"CA"}, function (err, resp) {
          assert.ifError(err);
          assert.equal(resp.result, 'success');
          done();          
        });
      });      
    });  

    describe('#identity_get', function () {
      it('should retreive an identity property given the property name and encryption key', function () {
        
        var property = blob.identity.get('address', exampleData.unlock);
        assert.ifError(property.error);   
        assert.equal(typeof property.encrypted, 'boolean');     
        assert.notEqual(typeof property.value, 'undefined');  
      });      
    }); 

    describe('#identity_getAll', function () {
      it('should retreive all identity properties given the encryption key', function () {
        
        var obj = blob.identity.getAll(exampleData.unlock);  
        assert.equal(typeof obj, 'object');       
      });      
    }); 

    describe('#identity_getFullAddress', function () {
      it('should retreive the address as a string', function () {
        
        var address = blob.identity.getFullAddress(exampleData.unlock);  
        assert.equal(typeof address, 'string');       
      });      
    }); 
                
    describe('#identity_unset', function () {
      it('should remove an identity property', function (done) {
        this.timeout(10000);
        
        blob.identity.unset('name', exampleData.unlock, function (err, resp) {
          assert.ifError(err);
          assert.equal(resp.result, 'success');
          done();          
        });
      });      
    });        
=======
>>>>>>> 644ca2b4
  });
});<|MERGE_RESOLUTION|>--- conflicted
+++ resolved
@@ -1,18 +1,9 @@
-<<<<<<< HEAD
-var assert    = require('assert'),
-  RippleTxt   = require('../src/js/ripple/rippletxt').RippleTxt,
-  AuthInfo    = require('../src/js/ripple/authinfo').AuthInfo,
-  VaultClient = require('../src/js/ripple/vaultclient').VaultClient,
-  Blob        = require('../src/js/ripple/blob').BlobClient.Blob,
-  UInt256     = require('../src/js/ripple/uint256').UInt256;
-=======
 var assert      = require('assert');
 var RippleTxt   = require('../src/js/ripple/rippletxt').RippleTxt;
 var AuthInfo    = require('../src/js/ripple/authinfo').AuthInfo;
 var VaultClient = require('../src/js/ripple/vaultclient').VaultClient;
 var Blob        = require('../src/js/ripple/blob').Blob;
 var UInt256     = require('../src/js/ripple/uint256').UInt256;
->>>>>>> 644ca2b4
 
 var exampleData = {
   id: 'ef203d3e76552c0592384f909e6f61f1d1f02f61f07643ce015d8b0c9710dd2f',
@@ -67,14 +58,6 @@
 //must be set for self signed certs
 process.env.NODE_TLS_REJECT_UNAUTHORIZED = '0';
 
-<<<<<<< HEAD
-describe('Ripple Txt', function () {
-  it('should get the context of a ripple.txt file from a given domain', function (done){
-    var rt = new RippleTxt();
-    rt.get(exampleData.domain, function (err, resp){
-      assert.ifError(err);
-      assert.equal(typeof resp, 'object');
-=======
 describe('Ripple Txt', function() {
   it('should get the content of a ripple.txt file from a given domain', function(done) {
     var rt = new RippleTxt();
@@ -94,20 +77,11 @@
       assert(err instanceof Error);
       assert.strictEqual(resp, void(0));
       assert.deepEqual(requestedUrls, testUrls);
->>>>>>> 644ca2b4
       done();
     });
   });
 });
 
-<<<<<<< HEAD
-
-describe('AuthInfo', function () {
-  var auth = new AuthInfo();
-  
-  it ('should get authinfo given a domain and username', function (done){
-    auth.get(exampleData.domain, exampleData.user, function (err, resp){
-=======
 describe('AuthInfo', function() {
   it('should get auth info', function(done) {
     var auth = new AuthInfo();
@@ -123,7 +97,6 @@
     };
 
     auth.get(exampleData.domain, exampleData.username, function(err, resp) {
->>>>>>> 644ca2b4
       assert.ifError(err);
       Object.keys(authInfoRes.body).forEach(function(prop) {
         assert(resp.hasOwnProperty(prop));
@@ -135,15 +108,9 @@
 
 describe('VaultClient', function () {
   var client = new VaultClient(exampleData.domain);
-<<<<<<< HEAD
-  
-  describe('#initialization', function () {
-    it('should be initialized with a domain', function () {
-=======
-
-  describe('initialization', function() {
+
+  describe('#initialization', function() {
     it('should be initialized with a domain', function() {
->>>>>>> 644ca2b4
       var client = new VaultClient({ domain: exampleData.domain });
       assert.strictEqual(client.domain, exampleData.domain);
     });
@@ -153,15 +120,9 @@
       assert.strictEqual(client.domain, 'ripple.com');
     });
   });
-<<<<<<< HEAD
-  
-  describe('#exists', function () {
-    it('should determine if a username exists on the domain', function (done) {
-=======
 
   describe('#exists', function() {
     it('should determine if a username exists on the domain', function(done) {
->>>>>>> 644ca2b4
       this.timeout(10000);
       client.exists(exampleData.username, function(err, resp) {
         assert.ifError(err);
@@ -170,20 +131,11 @@
       });
     });
   });
-<<<<<<< HEAD
   
-  describe('#login', function () {
-    it('with username and password should retrive the blob, crypt key, and id', function (done) {
-      this.timeout(10000);
-      client.login(exampleData.username, exampleData.password, function (err, resp) {
-        
-=======
-
   describe('#login', function() {
     it('with username and password should retrive the blob, crypt key, and id', function(done) {
       this.timeout(10000);
       client.login(exampleData.username, exampleData.password, function(err, resp) {
->>>>>>> 644ca2b4
         assert.ifError(err);
         assert.equal(typeof resp, 'object');
         assert(resp.blob instanceof Blob);
@@ -197,17 +149,9 @@
       });
     });
   });
-<<<<<<< HEAD
-  
-  
-  describe('#relogin', function () {
-    it('should retrieve the decrypted blob with blob vault url, id, and crypt key', function (done) {
-=======
-
 
   describe('#relogin', function() {
     it('should retrieve the decrypted blob with blob vault url, id, and crypt key', function(done) {
->>>>>>> 644ca2b4
       this.timeout(10000);
       client.relogin(exampleData.blobURL, exampleData.id, exampleData.crypt, function(err, resp) {
         assert.ifError(err);
@@ -221,12 +165,7 @@
   describe('#unlock', function() {
     it('should access the wallet secret using encryption secret, username and password', function (done) {
       this.timeout(10000);
-<<<<<<< HEAD
-      client.unlock(exampleData.username, exampleData.password, exampleData.encrypted_secret, function (err, resp) {
-        
-=======
       client.unlock(exampleData.username, exampleData.password, exampleData.encrypted_secret, function(err, resp) {
->>>>>>> 644ca2b4
         assert.ifError(err);
         assert.equal(typeof resp, 'object');
         assert.equal(typeof resp.keys, 'object');
@@ -240,12 +179,7 @@
   describe('#loginAndUnlock', function () {
     it('should get the decrypted blob and decrypted secret given name and password', function (done) {
       this.timeout(10000);
-<<<<<<< HEAD
-      client.loginAndUnlock(exampleData.username, exampleData.password, function (err, resp) {
-
-=======
       client.loginAndUnlock(exampleData.username, exampleData.password, function(err, resp) {
->>>>>>> 644ca2b4
         assert.ifError(err);
         assert.equal(typeof resp, 'object');
         assert(resp.blob instanceof Blob);
@@ -269,19 +203,6 @@
   var vaultClient;
 
   vaultClient = new VaultClient({ domain: exampleData.domain });
-<<<<<<< HEAD
-  vaultClient.login(exampleData.username, exampleData.password, function (err,resp){
-    assert.ifError(err);
-    var blob = resp.blob;
-
-
-    describe('#set', function () {
-      it('should set a new property in the blob', function (done) {
-        this.timeout(10000);
-  
-        blob.extend("/testObject", {
-          foo    : [],
-=======
 
   vaultClient.login(exampleData.username, exampleData.password, function(err,resp) {
     assert.ifError(err);
@@ -291,23 +212,12 @@
         this.timeout(10000)
         blob.extend('/testObject', {
           foo: [],
->>>>>>> 644ca2b4
         }, function(err, resp){
           assert.ifError(err);
           assert.equal(resp.result, 'success');
           done();
         });
       });
-<<<<<<< HEAD
-    }); 
-    
-    describe('#extend', function () {
-      it('should extend an object in the blob', function (done) {
-        this.timeout(10000);
-  
-        blob.extend("/testObject", {
-          foobar : "baz",
-=======
     });
 
     describe('#extend', function() {
@@ -315,7 +225,6 @@
         this.timeout(10000)
         blob.extend('/testObject', {
           foobar: 'baz',
->>>>>>> 644ca2b4
         }, function(err, resp){
           assert.ifError(err);
           assert.equal(resp.result, 'success');
@@ -324,34 +233,15 @@
       });
     });
 
-<<<<<<< HEAD
-    describe('#unset', function () {
-      it('should remove a property from the blob', function (done) {
-        this.timeout(10000);
-  
-        blob.unset("/testObject", function(err, resp){
-=======
     describe('#unset', function() {
       it('should remove a property from the blob', function(done) {
         this.timeout(10000)
         blob.unset('/testObject', function(err, resp){
->>>>>>> 644ca2b4
-          assert.ifError(err);
-          assert.equal(resp.result, 'success');
-          done();
-        });
-      });
-<<<<<<< HEAD
-    }); 
-        
-    describe('#unshift', function () {
-      it('should prepend an item to an array in the blob', function (done) {
-        this.timeout(10000);
-  
-        blob.unshift("/testArray", {
-          name    : "bob",
-          address : "1234"
-=======
+          assert.ifError(err);
+          assert.equal(resp.result, 'success');
+          done();
+        });
+      });
     });
 
     describe('#unshift', function() {
@@ -360,7 +250,6 @@
         blob.unshift('/testArray', {
           name: 'bob',
           address: '1234'
->>>>>>> 644ca2b4
         }, function(err, resp){
           assert.ifError(err);
           assert.equal(resp.result, 'success');
@@ -368,38 +257,22 @@
         });
       });
     });
-<<<<<<< HEAD
-    
-    describe('#filter', function () {
-      it('should find a specific entity in an array and apply subcommands to it', function(done) {
-        this.timeout(10000);
-  
-        blob.filter('/testArray', 'name', 'bob', 'extend', '', {description:"Alice"}, function(err, resp){
-=======
 
     describe('#filter', function() {
       it('should find a specific entity in an array and apply subcommands to it', function(done) {
         this.timeout(10000)
 
         blob.filter('/testArray', 'name', 'bob', 'extend', '', {description:'Alice'}, function(err, resp){
->>>>>>> 644ca2b4
-          assert.ifError(err);
-          assert.equal(resp.result, 'success');
-          done();
-        });
-      });
-    });
-
-<<<<<<< HEAD
-    describe('#consolidate', function () {
-      it('should consolidate and save changes to the blob', function (done) {
-        this.timeout(10000);
-        
-=======
+          assert.ifError(err);
+          assert.equal(resp.result, 'success');
+          done();
+        });
+      });
+    });
+
     describe('#consolidate', function() {
       it('should consolidate and save changes to the blob', function(done) {
         this.timeout(10000)
->>>>>>> 644ca2b4
         blob.unset('/testArray', function(err, resp){
           assert.ifError(err);
           assert.equal(resp.result, 'success');
@@ -410,9 +283,7 @@
           });
         });
       });
-    });
-<<<<<<< HEAD
-    
+    });  
     
     /********* Identity tests ***********/
     describe('#identity_set', function () {
@@ -464,7 +335,5 @@
         });
       });      
     });        
-=======
->>>>>>> 644ca2b4
   });
 });